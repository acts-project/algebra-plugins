/** Algebra plugins library, part of the ACTS project
 *
 * (c) 2020-2022 CERN for the benefit of the ACTS project
 *
 * Mozilla Public License Version 2.0
 */

#pragma once

// Local include(s).
#include "test_base.hpp"

// GoogleTest include(s).
#include <gtest/gtest.h>

// System include(s).
#include <array>
#include <climits>
#include <cmath>

/// Test case class, to be specialised for the different plugins
template <typename T>
class test_host_basics : public testing::Test, public test_base<T> {};
TYPED_TEST_SUITE_P(test_host_basics);

// This defines the local frame test suite
TYPED_TEST_P(test_host_basics, local_vectors) {

  // Construction
  typename TypeParam::point2 vA{0., 1.};
  ASSERT_EQ(vA[0], 0.);
  ASSERT_EQ(vA[1], 1.);

  // Assignment
  typename TypeParam::point2 vB = vA;
  ASSERT_EQ(vB[0], 0.);
  ASSERT_EQ(vB[1], 1.);

  // Addition
  typename TypeParam::point2 vC = vA + vB;
  ASSERT_EQ(vC[0], 0.);
  ASSERT_EQ(vC[1], 2.);

  // Multiplication by scalar
  typename TypeParam::point2 vC2 = vC * 2.;
  ASSERT_EQ(vC2[0], 0.);
  ASSERT_EQ(vC2[1], 4.);

  // Cast operations to phi, theta, eta, perp
  typename TypeParam::vector2 vD{1., 1.};
  typename TypeParam::scalar phi = algebra::getter::phi(vD);
  ASSERT_NEAR(phi, M_PI_4, this->m_epsilon);

  typename TypeParam::scalar perp = algebra::getter::perp(vD);
  ASSERT_NEAR(perp, std::sqrt(2.), this->m_epsilon);

  typename TypeParam::scalar norm = algebra::getter::norm(vD);
  ASSERT_NEAR(norm, std::sqrt(2.), this->m_epsilon);

  typename TypeParam::vector2 vDnorm = algebra::vector::normalize(vD);
  ASSERT_NEAR(vDnorm[0], 1. / std::sqrt(2.), this->m_epsilon);
  ASSERT_NEAR(vDnorm[1], 1. / std::sqrt(2.), this->m_epsilon);
}

// This defines the vector3 test suite
TYPED_TEST_P(test_host_basics, vector3) {

  // Construction
  typename TypeParam::vector3 vA{0., 1., 2.};
  ASSERT_EQ(vA[0], 0.);
  ASSERT_EQ(vA[1], 1.);
  ASSERT_EQ(vA[2], 2.);

  // Assignment
  typename TypeParam::vector3 vB = vA;
  ASSERT_EQ(vB[0], 0.);
  ASSERT_EQ(vB[1], 1.);
  ASSERT_EQ(vB[2], 2.);

  // Addition
  typename TypeParam::vector3 vC = vA + vB;
  ASSERT_EQ(vC[0], 0.);
  ASSERT_EQ(vC[1], 2.);
  ASSERT_EQ(vC[2], 4.);

  // Multiplication by scalar
  typename TypeParam::vector3 vC2 = vC * 2.0;
  ASSERT_EQ(vC2[0], 0.);
  ASSERT_EQ(vC2[1], 4.);
  ASSERT_EQ(vC2[2], 8.);

  // Cast operations to phi, theta, eta, perp
  typename TypeParam::vector3 vD{1., 1., 1.};
  typename TypeParam::scalar phi = algebra::getter::phi(vD);
  ASSERT_NEAR(phi, M_PI_4, this->m_epsilon);

  typename TypeParam::scalar theta = algebra::getter::theta(vD);
  ASSERT_NEAR(theta, std::atan2(std::sqrt(2.), 1.), this->m_epsilon);

  typename TypeParam::scalar eta = algebra::getter::eta(vD);
  ASSERT_NEAR(eta, 0.65847891569137573, this->m_isclose);

  typename TypeParam::scalar perp = algebra::getter::perp(vD);
  ASSERT_NEAR(perp, std::sqrt(2.), this->m_epsilon);

  typename TypeParam::scalar norm = algebra::getter::norm(vD);
  ASSERT_NEAR(norm, std::sqrt(3.), this->m_epsilon);

  // Test on matrix - vector operations
  typename TypeParam::vector3 vE{1., 2., 3.};

  typename TypeParam::template matrix<2, 3> m23;

  algebra::getter::element(m23, 0, 0) = 1;
  algebra::getter::element(m23, 0, 1) = 2;
  algebra::getter::element(m23, 0, 2) = 3;
  algebra::getter::element(m23, 1, 0) = 4;
  algebra::getter::element(m23, 1, 1) = 5;
  algebra::getter::element(m23, 1, 2) = 6;

  typename TypeParam::vector2 v2 = m23 * vE;

  ASSERT_NEAR(v2[0], 14, this->m_epsilon);
  ASSERT_NEAR(v2[1], 32, this->m_epsilon);

  // Cross product on vector3 and matrix<3,1>
  typename TypeParam::template matrix<3, 1> vF;
  algebra::getter::element(vF, 0, 0) = 5;
  algebra::getter::element(vF, 1, 0) = 6;
  algebra::getter::element(vF, 2, 0) = 13;

  typename TypeParam::vector3 vG = algebra::vector::cross(vD, vF);
  ASSERT_NEAR(vG[0], 7, this->m_epsilon);
  ASSERT_NEAR(vG[1], -8, this->m_epsilon);
  ASSERT_NEAR(vG[2], 1, this->m_epsilon);

  // Dot product on vector3 and matrix<3,1>
  auto dot = algebra::vector::dot(vG, vF);
  ASSERT_NEAR(dot, 0, this->m_epsilon);
}

// Test generic access to a 6x4 matrix
TYPED_TEST_P(test_host_basics, matrix64) {

  // Create the matrix.
  static constexpr typename TypeParam::size_type ROWS = 6;
  static constexpr typename TypeParam::size_type COLS = 4;
  typename TypeParam::template matrix<ROWS, COLS> m;

  // Fill it.
  for (typename TypeParam::size_type i = 0; i < ROWS; ++i) {
    for (typename TypeParam::size_type j = 0; j < COLS; ++j) {
      algebra::getter::element(m, i, j) =
          0.5f * static_cast<typename TypeParam::scalar>(i + j);
    }
  }

  // Check its content.
  const typename TypeParam::template matrix<ROWS, COLS>& m_const_ref = m;
  for (typename TypeParam::size_type i = 0; i < ROWS; ++i) {
    for (typename TypeParam::size_type j = 0; j < COLS; ++j) {
      const typename TypeParam::scalar ref =
          0.5f * static_cast<typename TypeParam::scalar>(i + j);
      ASSERT_NEAR(algebra::getter::element(m, i, j), ref, this->m_epsilon);
      ASSERT_NEAR(algebra::getter::element(m_const_ref, i, j), ref,
                  this->m_epsilon);
    }
  }

  // Test set_zero
  typename TypeParam::matrix_actor().set_zero(m);
  for (typename TypeParam::size_type i = 0; i < ROWS; ++i) {
    for (typename TypeParam::size_type j = 0; j < COLS; ++j) {
      ASSERT_NEAR(algebra::getter::element(m, i, j), 0., this->m_epsilon);
    }
  }

  // Test set_identity
  typename TypeParam::matrix_actor().set_identity(m);
  for (typename TypeParam::size_type i = 0; i < ROWS; ++i) {
    for (typename TypeParam::size_type j = 0; j < COLS; ++j) {
      if (i == j) {
        ASSERT_NEAR(algebra::getter::element(m, i, j), 1., this->m_epsilon);
      } else {
        ASSERT_NEAR(algebra::getter::element(m, i, j), 0., this->m_epsilon);
      }
    }
  }

  // Test block operations
  auto b13 = typename TypeParam::matrix_actor().template block<1, 3>(m, 0, 0);
  ASSERT_NEAR(algebra::getter::element(b13, 0, 0), 1., this->m_epsilon);
  ASSERT_NEAR(algebra::getter::element(b13, 0, 1), 0., this->m_epsilon);
  ASSERT_NEAR(algebra::getter::element(b13, 0, 2), 0., this->m_epsilon);

  auto b13_tp = typename TypeParam::matrix_actor().transpose(b13);
  ASSERT_NEAR(algebra::getter::element(b13_tp, 0, 0), 1., this->m_epsilon);
  ASSERT_NEAR(algebra::getter::element(b13_tp, 1, 0), 0., this->m_epsilon);
  ASSERT_NEAR(algebra::getter::element(b13_tp, 2, 0), 0., this->m_epsilon);

  auto b32 = typename TypeParam::matrix_actor().template block<3, 2>(m, 2, 2);
  ASSERT_NEAR(algebra::getter::element(b32, 0, 0), 1., this->m_epsilon);
  ASSERT_NEAR(algebra::getter::element(b32, 0, 1), 0., this->m_epsilon);
  ASSERT_NEAR(algebra::getter::element(b32, 1, 0), 0., this->m_epsilon);
  ASSERT_NEAR(algebra::getter::element(b32, 1, 1), 1., this->m_epsilon);
  ASSERT_NEAR(algebra::getter::element(b32, 2, 0), 0., this->m_epsilon);
  ASSERT_NEAR(algebra::getter::element(b32, 2, 1), 0., this->m_epsilon);

  algebra::getter::element(b32, 0, 0) = 4;
  algebra::getter::element(b32, 0, 1) = 3;
  algebra::getter::element(b32, 1, 0) = 12;
  algebra::getter::element(b32, 1, 1) = 13;
  algebra::getter::element(b32, 2, 0) = 5;
  algebra::getter::element(b32, 2, 1) = 6;

  typename TypeParam::matrix_actor().set_block(m, b32, 2, 2);
  ASSERT_NEAR(algebra::getter::element(m, 2, 2), 4., this->m_epsilon);
  ASSERT_NEAR(algebra::getter::element(m, 2, 3), 3., this->m_epsilon);
  ASSERT_NEAR(algebra::getter::element(m, 3, 2), 12., this->m_epsilon);
  ASSERT_NEAR(algebra::getter::element(m, 3, 3), 13., this->m_epsilon);
  ASSERT_NEAR(algebra::getter::element(m, 4, 2), 5., this->m_epsilon);
  ASSERT_NEAR(algebra::getter::element(m, 4, 3), 6., this->m_epsilon);

  typename TypeParam::vector3 v = {10, 20, 30};
  typename TypeParam::matrix_actor().set_block(m, v, 0, 2);
  ASSERT_NEAR(algebra::getter::element(m, 0, 2), 10., this->m_epsilon);
  ASSERT_NEAR(algebra::getter::element(m, 1, 2), 20., this->m_epsilon);
  ASSERT_NEAR(algebra::getter::element(m, 2, 2), 30., this->m_epsilon);
}

// Test matrix operations with 3x3 matrix
TYPED_TEST_P(test_host_basics, matrix22) {

  typename TypeParam::template matrix<2, 2> m22;
  algebra::getter::element(m22, 0, 0) = 4;
  algebra::getter::element(m22, 0, 1) = 3;
  algebra::getter::element(m22, 1, 0) = 12;
  algebra::getter::element(m22, 1, 1) = 13;

  // Test 2 X 2 matrix determinant
  auto m22_det = typename TypeParam::matrix_actor().determinant(m22);
  ASSERT_NEAR(m22_det, 16., this->m_isclose);

  // Test 2 X 2 matrix inverse
  auto m22_inv = typename TypeParam::matrix_actor().inverse(m22);
  ASSERT_NEAR(algebra::getter::element(m22_inv, 0, 0), 13 / 16.,
              this->m_isclose);
  ASSERT_NEAR(algebra::getter::element(m22_inv, 0, 1), -3 / 16.,
              this->m_isclose);
  ASSERT_NEAR(algebra::getter::element(m22_inv, 1, 0), -12 / 16.,
              this->m_isclose);
  ASSERT_NEAR(algebra::getter::element(m22_inv, 1, 1), 4 / 16.,
              this->m_isclose);

  typename TypeParam::template matrix<3, 3> m33;
  algebra::getter::element(m33, 0, 0) = 1;
  algebra::getter::element(m33, 0, 1) = 5;
  algebra::getter::element(m33, 0, 2) = 7;
  algebra::getter::element(m33, 1, 0) = 3;
  algebra::getter::element(m33, 1, 1) = 5;
  algebra::getter::element(m33, 1, 2) = 6;
  algebra::getter::element(m33, 2, 0) = 2;
  algebra::getter::element(m33, 2, 1) = 8;
  algebra::getter::element(m33, 2, 2) = 9;

  // Test 3 X 3 matrix determinant
  auto m33_det = typename TypeParam::matrix_actor().determinant(m33);
  ASSERT_NEAR(m33_det, 20., this->m_isclose);

  // Test 3 X 3 matrix inverse
  auto m33_inv = typename TypeParam::matrix_actor().inverse(m33);
  ASSERT_NEAR(algebra::getter::element(m33_inv, 0, 0), -3 / 20.,
              this->m_isclose);
  ASSERT_NEAR(algebra::getter::element(m33_inv, 0, 1), 11 / 20.,
              this->m_isclose);
  ASSERT_NEAR(algebra::getter::element(m33_inv, 0, 2), -5 / 20.,
              this->m_isclose);
  ASSERT_NEAR(algebra::getter::element(m33_inv, 1, 0), -15 / 20.,
              this->m_isclose);
  ASSERT_NEAR(algebra::getter::element(m33_inv, 1, 1), -5 / 20.,
              this->m_isclose);
  ASSERT_NEAR(algebra::getter::element(m33_inv, 1, 2), 15 / 20.,
              this->m_isclose);
  ASSERT_NEAR(algebra::getter::element(m33_inv, 2, 0), 14 / 20.,
              this->m_isclose);
  ASSERT_NEAR(algebra::getter::element(m33_inv, 2, 1), 2 / 20.,
              this->m_isclose);
  ASSERT_NEAR(algebra::getter::element(m33_inv, 2, 2), -10 / 20.,
              this->m_isclose);

  // Test Zero
  typename TypeParam::template matrix<2, 3> m23 =
      typename TypeParam::matrix_actor().template zero<2, 3>();
  algebra::getter::element(m23, 0, 0) += 2;
  algebra::getter::element(m23, 0, 1) += 3;
  algebra::getter::element(m23, 0, 2) += 4;
  algebra::getter::element(m23, 1, 0) += 5;
  algebra::getter::element(m23, 1, 1) += 6;
  algebra::getter::element(m23, 1, 2) += 7;

  // Test scalar X Matrix
  m23 = 2. * m23;
  ASSERT_NEAR(algebra::getter::element(m23, 0, 0), 4., this->m_epsilon);
  ASSERT_NEAR(algebra::getter::element(m23, 0, 1), 6., this->m_epsilon);
  ASSERT_NEAR(algebra::getter::element(m23, 0, 2), 8., this->m_epsilon);
  ASSERT_NEAR(algebra::getter::element(m23, 1, 0), 10., this->m_epsilon);
  ASSERT_NEAR(algebra::getter::element(m23, 1, 1), 12., this->m_epsilon);
  ASSERT_NEAR(algebra::getter::element(m23, 1, 2), 14., this->m_epsilon);

  // Test Transpose
  auto m32 = typename TypeParam::matrix_actor().transpose(m23);

  // Test Identity and (Matrix + Matrix)
  m32 = m32 + typename TypeParam::matrix_actor().template identity<3, 2>();

  // Test Matrix X scalar
  m32 = m32 * 2.;

  ASSERT_NEAR(algebra::getter::element(m32, 0, 0), 10., this->m_epsilon);
  ASSERT_NEAR(algebra::getter::element(m32, 0, 1), 20., this->m_epsilon);
  ASSERT_NEAR(algebra::getter::element(m32, 1, 0), 12., this->m_epsilon);
  ASSERT_NEAR(algebra::getter::element(m32, 1, 1), 26., this->m_epsilon);
  ASSERT_NEAR(algebra::getter::element(m32, 2, 0), 16., this->m_epsilon);
  ASSERT_NEAR(algebra::getter::element(m32, 2, 1), 28., this->m_epsilon);

  // Test Matrix multiplication
  m22 = m22_inv * m23 * m33_inv * m32;

  ASSERT_NEAR(algebra::getter::element(m22, 0, 0), 6.225, this->m_isclose);
  ASSERT_NEAR(algebra::getter::element(m22, 0, 1), 14.675, this->m_isclose);
  ASSERT_NEAR(algebra::getter::element(m22, 1, 0), -3.3, this->m_isclose);
  ASSERT_NEAR(algebra::getter::element(m22, 1, 1), -7.9, this->m_isclose);

  // Test 6 X 6 big matrix determinant
  typename TypeParam::template matrix<6, 6> m66_big;
  algebra::getter::element(m66_big, 0, 0) = 1;
  algebra::getter::element(m66_big, 0, 1) = 0;
  algebra::getter::element(m66_big, 0, 2) = 3;
  algebra::getter::element(m66_big, 0, 3) = 0;
  algebra::getter::element(m66_big, 0, 4) = 0;
  algebra::getter::element(m66_big, 0, 5) = 0;

  algebra::getter::element(m66_big, 1, 0) = 0;
  algebra::getter::element(m66_big, 1, 1) = -2;
  algebra::getter::element(m66_big, 1, 2) = 4;
  algebra::getter::element(m66_big, 1, 3) = 0;
  algebra::getter::element(m66_big, 1, 4) = 5;
  algebra::getter::element(m66_big, 1, 5) = 0;

  algebra::getter::element(m66_big, 2, 0) = 0;
  algebra::getter::element(m66_big, 2, 1) = 0;
  algebra::getter::element(m66_big, 2, 2) = 3;
  algebra::getter::element(m66_big, 2, 3) = 0;
  algebra::getter::element(m66_big, 2, 4) = 0;
  algebra::getter::element(m66_big, 2, 5) = 0;

  algebra::getter::element(m66_big, 3, 0) = 0;
  algebra::getter::element(m66_big, 3, 1) = 0;
  algebra::getter::element(m66_big, 3, 2) = 0;
  algebra::getter::element(m66_big, 3, 3) = 4;
  algebra::getter::element(m66_big, 3, 4) = 0;
  algebra::getter::element(m66_big, 3, 5) = 0;

  algebra::getter::element(m66_big, 4, 0) = 0;
  algebra::getter::element(m66_big, 4, 1) = 0;
  algebra::getter::element(m66_big, 4, 2) = 0;
  algebra::getter::element(m66_big, 4, 3) = 0;
  algebra::getter::element(m66_big, 4, 4) = 9;
  algebra::getter::element(m66_big, 4, 5) = 0;

  algebra::getter::element(m66_big, 5, 0) = -1;
  algebra::getter::element(m66_big, 5, 1) = -1;
  algebra::getter::element(m66_big, 5, 2) = -1;
  algebra::getter::element(m66_big, 5, 3) = -1;
  algebra::getter::element(m66_big, 5, 4) = -1;
  algebra::getter::element(m66_big, 5, 5) = -1;

  auto m66_big_det = typename TypeParam::matrix_actor().determinant(m66_big);
  ASSERT_NEAR(m66_big_det, 216, 2 * this->m_isclose);

  // Test 6 X 6 small matrix determinant
  typename TypeParam::template matrix<6, 6> m66_small;

  algebra::getter::element(m66_small, 0, 0) =
      static_cast<typename TypeParam::scalar>(10.792386);
  algebra::getter::element(m66_small, 0, 1) =
      static_cast<typename TypeParam::scalar>(0.216181);
  algebra::getter::element(m66_small, 0, 2) =
      static_cast<typename TypeParam::scalar>(0.057650);
  algebra::getter::element(m66_small, 0, 3) =
      static_cast<typename TypeParam::scalar>(-0.002764);
  algebra::getter::element(m66_small, 0, 4) =
      static_cast<typename TypeParam::scalar>(0.000001);
  algebra::getter::element(m66_small, 0, 5) =
      static_cast<typename TypeParam::scalar>(0);

  algebra::getter::element(m66_small, 1, 0) =
      static_cast<typename TypeParam::scalar>(43.909368);
  algebra::getter::element(m66_small, 1, 1) =
      static_cast<typename TypeParam::scalar>(10.372997);
  algebra::getter::element(m66_small, 1, 2) =
      static_cast<typename TypeParam::scalar>(0.231496);
  algebra::getter::element(m66_small, 1, 3) =
      static_cast<typename TypeParam::scalar>(-0.065972);
  algebra::getter::element(m66_small, 1, 4) =
      static_cast<typename TypeParam::scalar>(-0.000002);
  algebra::getter::element(m66_small, 1, 5) =
      static_cast<typename TypeParam::scalar>(0);

  algebra::getter::element(m66_small, 2, 0) =
      static_cast<typename TypeParam::scalar>(0.045474);
  algebra::getter::element(m66_small, 2, 1) =
      static_cast<typename TypeParam::scalar>(-0.001730);
  algebra::getter::element(m66_small, 2, 2) =
      static_cast<typename TypeParam::scalar>(0.000246);
  algebra::getter::element(m66_small, 2, 3) =
      static_cast<typename TypeParam::scalar>(0.000004);
  algebra::getter::element(m66_small, 2, 4) =
      static_cast<typename TypeParam::scalar>(0);
  algebra::getter::element(m66_small, 2, 5) =
      static_cast<typename TypeParam::scalar>(0);

  algebra::getter::element(m66_small, 3, 0) =
      static_cast<typename TypeParam::scalar>(-0.255134);
  algebra::getter::element(m66_small, 3, 1) =
      static_cast<typename TypeParam::scalar>(-0.059846);
  algebra::getter::element(m66_small, 3, 2) =
      static_cast<typename TypeParam::scalar>(-0.001345);
  algebra::getter::element(m66_small, 3, 3) =
      static_cast<typename TypeParam::scalar>(0.000383);
  algebra::getter::element(m66_small, 3, 4) =
      static_cast<typename TypeParam::scalar>(0);
  algebra::getter::element(m66_small, 3, 5) =
      static_cast<typename TypeParam::scalar>(0);

  algebra::getter::element(m66_small, 4, 0) =
      static_cast<typename TypeParam::scalar>(-0.001490);
  algebra::getter::element(m66_small, 4, 1) =
      static_cast<typename TypeParam::scalar>(-0.000057);
  algebra::getter::element(m66_small, 4, 2) =
      static_cast<typename TypeParam::scalar>(-0.000008);
  algebra::getter::element(m66_small, 4, 3) =
      static_cast<typename TypeParam::scalar>(0.000001);
  algebra::getter::element(m66_small, 4, 4) =
      static_cast<typename TypeParam::scalar>(0.000001);
  algebra::getter::element(m66_small, 4, 5) =
      static_cast<typename TypeParam::scalar>(0);

  algebra::getter::element(m66_small, 5, 0) =
      static_cast<typename TypeParam::scalar>(0);
  algebra::getter::element(m66_small, 5, 1) =
      static_cast<typename TypeParam::scalar>(0);
  algebra::getter::element(m66_small, 5, 2) =
      static_cast<typename TypeParam::scalar>(0);
  algebra::getter::element(m66_small, 5, 3) =
      static_cast<typename TypeParam::scalar>(0);
  algebra::getter::element(m66_small, 5, 4) =
      static_cast<typename TypeParam::scalar>(0);
  algebra::getter::element(m66_small, 5, 5) =
      static_cast<typename TypeParam::scalar>(89875.517874);

  auto m66_small_det =
      typename TypeParam::matrix_actor().determinant(m66_small);
  ASSERT_NEAR((m66_small_det - 4.30636e-11) / 4.30636e-11, 0,
              2 * this->m_isclose);
}

// This defines the vector operation test suite
TYPED_TEST_P(test_host_basics, getter) {

  typename TypeParam::vector3 v3{1., 1., 1.};

  // Normalization
  typename TypeParam::vector3 v3n = algebra::vector::normalize(v3);
  ASSERT_NEAR(v3n[0], 1. / std::sqrt(3.), this->m_epsilon);
  ASSERT_NEAR(v3n[1], 1. / std::sqrt(3.), this->m_epsilon);
  ASSERT_NEAR(v3n[2], 1. / std::sqrt(3.), this->m_epsilon);

  // Cross product
  typename TypeParam::vector3 z =
      algebra::vector::normalize(typename TypeParam::vector3{3., 2., 1.});
  typename TypeParam::vector3 x =
      algebra::vector::normalize(typename TypeParam::vector3{2., -3., 0.});
  typename TypeParam::vector3 y =
      algebra::vector::cross(z, algebra::vector::normalize(x));

  // Check with dot product
  ASSERT_NEAR(algebra::vector::dot(x, y), 0., this->m_epsilon);
  ASSERT_NEAR(algebra::vector::dot(y, z), 0., this->m_epsilon);
  ASSERT_NEAR(algebra::vector::dot(z, x), 0., this->m_epsilon);
}

// This defines the transform3 test suite
TYPED_TEST_P(test_host_basics, transform3) {

  // Preparatioon work
  typename TypeParam::vector3 z =
      algebra::vector::normalize(typename TypeParam::vector3{3., 2., 1.});
  typename TypeParam::vector3 x =
      algebra::vector::normalize(typename TypeParam::vector3{2., -3., 0.});
  typename TypeParam::vector3 y = algebra::vector::cross(z, x);
  typename TypeParam::point3 t = {2., 3., 4.};

  // Test constructor from t, z, x
  typename TypeParam::transform3 trf1(t, z, x);
  ASSERT_TRUE(trf1 == trf1);
  typename TypeParam::transform3 trf2;
  trf2 = trf1;

  // Helper object for the matrix checks.
  auto element_getter = typename TypeParam::transform3::element_getter();

  const auto rot = trf2.rotation();
  ASSERT_NEAR(element_getter(rot, 0, 0), x[0], this->m_epsilon);
  ASSERT_NEAR(element_getter(rot, 1, 0), x[1], this->m_epsilon);
  ASSERT_NEAR(element_getter(rot, 2, 0), x[2], this->m_epsilon);
  ASSERT_NEAR(element_getter(rot, 0, 1), y[0], this->m_epsilon);
  ASSERT_NEAR(element_getter(rot, 1, 1), y[1], this->m_epsilon);
  ASSERT_NEAR(element_getter(rot, 2, 1), y[2], this->m_epsilon);
  ASSERT_NEAR(element_getter(rot, 0, 2), z[0], this->m_epsilon);
  ASSERT_NEAR(element_getter(rot, 1, 2), z[1], this->m_epsilon);
  ASSERT_NEAR(element_getter(rot, 2, 2), z[2], this->m_epsilon);

  auto trn = trf2.translation();
  ASSERT_NEAR(trn[0], 2., this->m_epsilon);
  ASSERT_NEAR(trn[1], 3., this->m_epsilon);
  ASSERT_NEAR(trn[2], 4., this->m_epsilon);

  // Test constructor from matrix
  auto m44 = trf2.matrix();
  typename TypeParam::transform3 trfm(m44);

<<<<<<< HEAD
  // Make sure that algebra::getter::vector can be called.
  (void)algebra::getter::vector<3>(m44, 0, 0);
  (void)algebra::getter::vector<3>(m44, 0, 1);
  (void)algebra::getter::vector<3>(m44, 0, 2);
=======
  // Make sure that algebra::getter:vector can be called.
  [[maybe_unused]] typename TypeParam::vector3
      test_vector;  // we need to declare a variable in order to use the
                    // [[maybe_unused]] attribute here

  test_vector = algebra::getter::vector<3>(m44, 0, 0);
  test_vector = algebra::getter::vector<3>(m44, 0, 1);
  test_vector = algebra::getter::vector<3>(m44, 0, 2);
>>>>>>> 5662e8bb

  // Test constructor from inverse matrix
  auto m44_inv = trf2.matrix_inverse();

<<<<<<< HEAD
  // Make sure that algebra::getter::vector can be called.
  (void)algebra::getter::vector<3>(m44_inv, 0, 0);
  (void)algebra::getter::vector<3>(m44_inv, 0, 1);
  (void)algebra::getter::vector<3>(m44_inv, 0, 2);
=======
  // Make sure that algebra::getter:vector can be called.
  test_vector = algebra::getter::vector<3>(m44_inv, 0, 0);
  test_vector = algebra::getter::vector<3>(m44_inv, 0, 1);
  test_vector = algebra::getter::vector<3>(m44_inv, 0, 2);
>>>>>>> 5662e8bb

  // Re-evaluate rot and trn
  auto rotm = trfm.rotation();
  ASSERT_NEAR(element_getter(rotm, 0, 0), x[0], this->m_epsilon);
  ASSERT_NEAR(element_getter(rotm, 1, 0), x[1], this->m_epsilon);
  ASSERT_NEAR(element_getter(rotm, 2, 0), x[2], this->m_epsilon);
  ASSERT_NEAR(element_getter(rotm, 0, 1), y[0], this->m_epsilon);
  ASSERT_NEAR(element_getter(rotm, 1, 1), y[1], this->m_epsilon);
  ASSERT_NEAR(element_getter(rotm, 2, 1), y[2], this->m_epsilon);
  ASSERT_NEAR(element_getter(rotm, 0, 2), z[0], this->m_epsilon);
  ASSERT_NEAR(element_getter(rotm, 1, 2), z[1], this->m_epsilon);
  ASSERT_NEAR(element_getter(rotm, 2, 2), z[2], this->m_epsilon);

  auto trnm = trfm.translation();
  ASSERT_NEAR(trnm[0], 2., this->m_epsilon);
  ASSERT_NEAR(trnm[1], 3., this->m_epsilon);
  ASSERT_NEAR(trnm[2], 4., this->m_epsilon);

  // Check a contruction from an array[16]
  std::array<typename TypeParam::scalar, 16> matray_helper = {
      1, 0, 0, 0, 0, 1, 0, 0, 0, 0, 1, 0, 0, 0, 0, 0};
  typename TypeParam::transform3::template array_type<16> matray;
  for (unsigned int i = 0u; i < 16u; ++i) {
    matray[i] = matray_helper[i];
  }
  typename TypeParam::transform3 trfma(matray);

  // Re-evaluate rot and trn
  auto rotma = trfma.rotation();
  ASSERT_NEAR(element_getter(rotma, 0, 0), 1., this->m_epsilon);
  ASSERT_NEAR(element_getter(rotma, 1, 0), 0., this->m_epsilon);
  ASSERT_NEAR(element_getter(rotma, 2, 0), 0., this->m_epsilon);
  ASSERT_NEAR(element_getter(rotma, 0, 1), 0., this->m_epsilon);
  ASSERT_NEAR(element_getter(rotma, 1, 1), 1., this->m_epsilon);
  ASSERT_NEAR(element_getter(rotma, 2, 1), 0., this->m_epsilon);
  ASSERT_NEAR(element_getter(rotma, 0, 2), 0., this->m_epsilon);
  ASSERT_NEAR(element_getter(rotma, 1, 2), 0., this->m_epsilon);
  ASSERT_NEAR(element_getter(rotma, 2, 2), 1., this->m_epsilon);

  auto trnma = trfma.translation();
  ASSERT_NEAR(trnma[0], 0., this->m_epsilon);
  ASSERT_NEAR(trnma[1], 0., this->m_epsilon);
  ASSERT_NEAR(trnma[2], 0., this->m_epsilon);
}

// This test global coordinate transforms
TYPED_TEST_P(test_host_basics, global_transformations) {

  // Preparation work
  typename TypeParam::vector3 z =
      algebra::vector::normalize(typename TypeParam::vector3{3., 2., 1.});
  typename TypeParam::vector3 x =
      algebra::vector::normalize(typename TypeParam::vector3{2., -3., 0.});
  [[maybe_unused]] typename TypeParam::vector3 y = algebra::vector::cross(z, x);
  typename TypeParam::point3 t = {2., 3., 4.};
  typename TypeParam::transform3 trf(t, z, x);

  // Check that local origin translates into global translation
  typename TypeParam::point3 lzero = {0., 0., 0.};
  typename TypeParam::point3 gzero = trf.point_to_global(lzero);
  ASSERT_NEAR(gzero[0], t[0], this->m_epsilon);
  ASSERT_NEAR(gzero[1], t[1], this->m_epsilon);
  ASSERT_NEAR(gzero[2], t[2], this->m_epsilon);

  // Check a round trip for point
  typename TypeParam::point3 lpoint = {3., 4., 5.};
  typename TypeParam::point3 gpoint = trf.point_to_global(lpoint);
  typename TypeParam::point3 lpoint_r = trf.point_to_local(gpoint);
  ASSERT_NEAR(lpoint[0], lpoint_r[0], this->m_isclose);
  ASSERT_NEAR(lpoint[1], lpoint_r[1], this->m_isclose);
  ASSERT_NEAR(lpoint[2], lpoint_r[2], this->m_isclose);

  // Check a point versus vector transform
  // vector should not change if transformed by a pure translation
  typename TypeParam::transform3 ttrf(t);

  typename TypeParam::vector3 gvector = {1., 1., 1.};
  typename TypeParam::vector3 lvector = ttrf.vector_to_local(gvector);
  ASSERT_NEAR(gvector[0], lvector[0], this->m_isclose);
  ASSERT_NEAR(gvector[1], lvector[1], this->m_isclose);
  ASSERT_NEAR(gvector[2], lvector[2], this->m_isclose);

  // Check a round trip for vector
  typename TypeParam::vector3 lvectorB = {7., 8., 9.};
  typename TypeParam::vector3 gvectorB = trf.vector_to_local(lvectorB);
  typename TypeParam::vector3 lvectorC = trf.vector_to_global(gvectorB);
  ASSERT_NEAR(lvectorB[0], lvectorC[0], this->m_isclose);
  ASSERT_NEAR(lvectorB[1], lvectorC[1], this->m_isclose);
  ASSERT_NEAR(lvectorB[2], lvectorC[2], this->m_isclose);
}

REGISTER_TYPED_TEST_SUITE_P(test_host_basics, local_vectors, vector3, matrix64,
                            matrix22, getter, transform3,
                            global_transformations);<|MERGE_RESOLUTION|>--- conflicted
+++ resolved
@@ -530,12 +530,6 @@
   auto m44 = trf2.matrix();
   typename TypeParam::transform3 trfm(m44);
 
-<<<<<<< HEAD
-  // Make sure that algebra::getter::vector can be called.
-  (void)algebra::getter::vector<3>(m44, 0, 0);
-  (void)algebra::getter::vector<3>(m44, 0, 1);
-  (void)algebra::getter::vector<3>(m44, 0, 2);
-=======
   // Make sure that algebra::getter:vector can be called.
   [[maybe_unused]] typename TypeParam::vector3
       test_vector;  // we need to declare a variable in order to use the
@@ -544,22 +538,14 @@
   test_vector = algebra::getter::vector<3>(m44, 0, 0);
   test_vector = algebra::getter::vector<3>(m44, 0, 1);
   test_vector = algebra::getter::vector<3>(m44, 0, 2);
->>>>>>> 5662e8bb
 
   // Test constructor from inverse matrix
   auto m44_inv = trf2.matrix_inverse();
 
-<<<<<<< HEAD
-  // Make sure that algebra::getter::vector can be called.
-  (void)algebra::getter::vector<3>(m44_inv, 0, 0);
-  (void)algebra::getter::vector<3>(m44_inv, 0, 1);
-  (void)algebra::getter::vector<3>(m44_inv, 0, 2);
-=======
   // Make sure that algebra::getter:vector can be called.
   test_vector = algebra::getter::vector<3>(m44_inv, 0, 0);
   test_vector = algebra::getter::vector<3>(m44_inv, 0, 1);
   test_vector = algebra::getter::vector<3>(m44_inv, 0, 2);
->>>>>>> 5662e8bb
 
   // Re-evaluate rot and trn
   auto rotm = trfm.rotation();
